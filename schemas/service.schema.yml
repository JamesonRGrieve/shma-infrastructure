--- conflicted
+++ resolved
@@ -173,17 +173,14 @@
       unprivileged:
         type: string
       features:
-<<<<<<< HEAD
-        type: string
-  needs_container_runtime:
-    type: boolean
-=======
         oneOf:
           - type: string
           - type: array
             items:
               type: string
->>>>>>> 8f34fc4e
+  needs_container_runtime:
+    type: boolean
+
   service_volume:
     type: object
   version:
