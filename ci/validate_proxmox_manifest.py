from __future__ import annotations

import argparse
import json
import sys
from collections.abc import Mapping, Sequence
from pathlib import Path

<<<<<<< HEAD
=======
import json

if __package__ in {None, ""}:  # pragma: no cover - compatibility for CLI execution
    sys.path.insert(0, str(Path(__file__).resolve().parent.parent))
    from ci.messages import FEATURES_REQUIRE_RUNTIME_MESSAGE
else:  # pragma: no cover - module import within package context
    from .messages import FEATURES_REQUIRE_RUNTIME_MESSAGE

>>>>>>> 16860421
try:  # pragma: no cover - exercised via fallback in tests when PyYAML is absent
    import yaml
except ImportError:  # pragma: no cover - fallback for environments without PyYAML
    yaml = None
try:
    from jsonschema import Draft202012Validator, ValidationError
except ModuleNotFoundError:  # pragma: no cover - fallback for minimal test envs

    class ValidationError(Exception):
        """Fallback validation error used when jsonschema is unavailable."""

    class Draft202012Validator:  # type: ignore[override]
        def __init__(self, schema: dict | None = None) -> None:
            self.schema = schema or {}

        def validate(self, instance: dict) -> None:
            return None


<<<<<<< HEAD
from .messages import FEATURES_REQUIRE_RUNTIME_MESSAGE

ALLOWED_LXC_FEATURES = {"nesting", "keyctl", "fuse", "mount"}
VALID_FIREWALL_ACTIONS = {"ACCEPT", "DROP", "REJECT"}
VALID_FIREWALL_DIRECTIONS = {"in", "out"}

=======
>>>>>>> 16860421
SCHEMA_PATH = Path("schemas/proxmox.schema.yml")


def load_yaml(path: Path) -> dict:
    text = path.read_text()

    if yaml is not None:
        try:
            return yaml.safe_load(text)
        except yaml.YAMLError as exc:  # pragma: no cover - runtime validation
            raise ValueError(f"Failed to parse YAML file {path}: {exc}") from exc

    try:
        return json.loads(text)
    except json.JSONDecodeError as exc:  # pragma: no cover - runtime validation
        raise ValueError(f"Failed to parse JSON file {path}: {exc}") from exc


def load_vmid_registry(path: Path) -> dict[int, str | None]:
    registry = load_yaml(path)

    entries: dict[int, str | None] = {}

    def register(vmid_value: object, owner: object | None = None) -> None:
        if vmid_value is None:
            return
        try:
            vmid = int(str(vmid_value).strip())
        except (TypeError, ValueError) as exc:  # pragma: no cover - invalid data
            raise ValueError(
                f"Invalid VMID entry {vmid_value!r} in registry {path}"
            ) from exc
        owner_str = str(owner).strip() if owner not in (None, "") else None
        entries[vmid] = owner_str

    if registry is None:
        return entries

    if isinstance(registry, Mapping):
        candidates = registry.get("vmids")
        if isinstance(candidates, Sequence) and not isinstance(
            candidates, (str, bytes)
        ):
            for item in candidates:
                if isinstance(item, Mapping):
                    register(
                        item.get("vmid", item.get("id")),
                        item.get("service") or item.get("owner"),
                    )
                else:
                    register(item)
        else:
            for key, value in registry.items():
                if isinstance(value, Mapping):
                    register(
                        value.get("vmid", key),
                        value.get("service") or value.get("owner") or value.get("name"),
                    )
                else:
                    register(key, value)
        return entries

    if isinstance(registry, Sequence) and not isinstance(registry, (str, bytes)):
        for item in registry:
            if isinstance(item, Mapping):
                register(
                    item.get("vmid", item.get("id")),
                    item.get("service") or item.get("owner"),
                )
            else:
                register(item)
        return entries

    register(registry)
    return entries


def validate_manifest(
    manifest_path: Path,
    service_definition: Path | None = None,
    reserved_vmid: Path | None = None,
) -> int:
    if not manifest_path.exists():
        print(f"Manifest not found: {manifest_path}", file=sys.stderr)
        return 1

    try:
        manifest = load_yaml(manifest_path)
    except ValueError as exc:
        print(exc, file=sys.stderr)
        return 1

    schema = load_yaml(SCHEMA_PATH)
    validator = Draft202012Validator(schema)

    try:
        validator.validate(manifest)
    except ValidationError as exc:
        print(f"Proxmox manifest validation failed: {exc.message}", file=sys.stderr)
        return 1

    registry: dict[int, str | None] = {}
    if reserved_vmid:
        if not reserved_vmid.exists():
            print(f"VMID registry not found: {reserved_vmid}", file=sys.stderr)
            return 1
        try:
            registry = load_vmid_registry(reserved_vmid)
        except ValueError as exc:
            print(exc, file=sys.stderr)
            return 1

    service: Mapping[str, object] | dict[str, object]
    if service_definition:
        try:
            service = load_yaml(service_definition)
        except ValueError as exc:
            print(exc, file=sys.stderr)
            return 1
    else:
        service = {}

    container_spec = manifest.get("container", {})

    vmid_raw = container_spec.get("vmid")
    try:
        vmid_int = int(str(vmid_raw).strip())
    except (TypeError, ValueError):
        vmid_int = None

    if vmid_int is not None and registry:
        vmid_owner = registry.get(vmid_int)
        service_id = str(service.get("service_id", "")).strip() if service else ""
        if vmid_owner and service_id and vmid_owner != service_id:
            print(
                f"Proxmox VMID {vmid_int} conflicts with existing container owned by {vmid_owner}",
                file=sys.stderr,
            )
            return 1
        if vmid_owner and not service_id:
            print(
                f"Proxmox VMID {vmid_int} conflicts with existing container owned by {vmid_owner}",
                file=sys.stderr,
            )
            return 1

    needs_runtime = service.get("needs_container_runtime", True)
    has_features = bool(container_spec.get("features"))
    if has_features and not needs_runtime:
        print(f"{FEATURES_REQUIRE_RUNTIME_MESSAGE}", file=sys.stderr)
        return 1

    security = service.get("service_security") or {}
    allow_privileged = False
    if isinstance(security, Mapping):
        allow_privileged = bool(security.get("allow_privilege_escalation")) or (
            security.get("no_new_privileges") is False
        )

    unprivileged_raw = container_spec.get("unprivileged", "yes")
    if isinstance(unprivileged_raw, str):
        unprivileged_value = unprivileged_raw.strip().lower() in {
            "yes",
            "true",
            "1",
        }
    else:
        unprivileged_value = bool(unprivileged_raw)

    if not unprivileged_value and not allow_privileged:
        print(
            "Proxmox containers must remain unprivileged unless service_security"
            ".allow_privilege_escalation is true or service_security.no_new_privileges"
            " is explicitly set to false",
            file=sys.stderr,
        )
        return 1

    features_field = container_spec.get("features")
    if features_field:
        if isinstance(features_field, str):
            raw_features = [part.strip() for part in features_field.split(",")]
        elif isinstance(features_field, (list, tuple, set)):
            raw_features = [str(item).strip() for item in features_field]
        else:
            raw_features = [str(features_field).strip()]

        normalized_features: list[tuple[str, str]] = []
        for feature in raw_features:
            if not feature:
                continue
            name, _, value = feature.partition("=")
            normalized_features.append((name.strip(), value.strip() or "1"))

        invalid_features = sorted(
            {
                name
                for name, _ in normalized_features
                if name not in ALLOWED_LXC_FEATURES
            }
        )
        if invalid_features:
            print(
                "Unsupported Proxmox LXC feature(s): " + ", ".join(invalid_features),
                file=sys.stderr,
            )
            return 1

        nesting_enabled = any(
            name == "nesting" and value not in {"0", "false", "no"}
            for name, value in normalized_features
        )

        if nesting_enabled and not allow_privileged:
            print(
                "Proxmox container nesting requires service_security.allow_privilege_escalation="
                "true or service_security.no_new_privileges=false",
                file=sys.stderr,
            )
            return 1

    firewall_spec = container_spec.get("firewall")
    if firewall_spec not in (None, {}):
        if not isinstance(firewall_spec, Mapping):
            print("container.firewall must be a mapping", file=sys.stderr)
            return 1

        rules_field = firewall_spec.get("rules")
        if rules_field is not None and not isinstance(rules_field, Sequence):
            print("container.firewall.rules must be a list", file=sys.stderr)
            return 1

        rules = (
            [rule for rule in rules_field if rule is not None]
            if isinstance(rules_field, Sequence)
            else []
        )

        for index, rule in enumerate(rules):
            if not isinstance(rule, Mapping):
                print(
                    f"container.firewall.rules[{index}] must be a mapping",
                    file=sys.stderr,
                )
                return 1

            action = rule.get("action")
            if not action or str(action).upper() not in VALID_FIREWALL_ACTIONS:
                allowed_actions = ", ".join(sorted(VALID_FIREWALL_ACTIONS))
                print(
                    f"container.firewall.rules[{index}] action must be one of {allowed_actions}",
                    file=sys.stderr,
                )
                return 1

            direction = rule.get("direction")
            if (
                direction is not None
                and str(direction) not in VALID_FIREWALL_DIRECTIONS
            ):
                print(
                    f"container.firewall.rules[{index}] direction must be 'in' or 'out'",
                    file=sys.stderr,
                )
                return 1

            for boolean_key in ("enable", "log"):
                if boolean_key in rule and not isinstance(
                    rule[boolean_key], (bool, int)
                ):
                    print(
                        f"container.firewall.rules[{index}].{boolean_key} must be a boolean",
                        file=sys.stderr,
                    )
                    return 1

    print(f"Validated Proxmox manifest at {manifest_path}")
    return 0


def build_parser() -> argparse.ArgumentParser:
    parser = argparse.ArgumentParser(description="Validate rendered Proxmox manifest")
    parser.add_argument("manifest", type=Path, help="Path to rendered Proxmox YAML")
    parser.add_argument(
        "--service-definition",
        type=Path,
        help="Service definition used to render the manifest",
    )
    parser.add_argument(
        "--vmid-registry",
        type=Path,
        help="Optional path to a VMID registry used to detect conflicts",
    )
    return parser


def main() -> int:
    parser = build_parser()
    args = parser.parse_args()
    return validate_manifest(args.manifest, args.service_definition, args.vmid_registry)


if __name__ == "__main__":  # pragma: no cover - CLI entry point
    raise SystemExit(main())<|MERGE_RESOLUTION|>--- conflicted
+++ resolved
@@ -6,8 +6,6 @@
 from collections.abc import Mapping, Sequence
 from pathlib import Path
 
-<<<<<<< HEAD
-=======
 import json
 
 if __package__ in {None, ""}:  # pragma: no cover - compatibility for CLI execution
@@ -16,7 +14,6 @@
 else:  # pragma: no cover - module import within package context
     from .messages import FEATURES_REQUIRE_RUNTIME_MESSAGE
 
->>>>>>> 16860421
 try:  # pragma: no cover - exercised via fallback in tests when PyYAML is absent
     import yaml
 except ImportError:  # pragma: no cover - fallback for environments without PyYAML
@@ -36,15 +33,12 @@
             return None
 
 
-<<<<<<< HEAD
 from .messages import FEATURES_REQUIRE_RUNTIME_MESSAGE
 
 ALLOWED_LXC_FEATURES = {"nesting", "keyctl", "fuse", "mount"}
 VALID_FIREWALL_ACTIONS = {"ACCEPT", "DROP", "REJECT"}
 VALID_FIREWALL_DIRECTIONS = {"in", "out"}
 
-=======
->>>>>>> 16860421
 SCHEMA_PATH = Path("schemas/proxmox.schema.yml")
 
 
