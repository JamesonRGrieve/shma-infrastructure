from __future__ import annotations

import argparse
import sys
from pathlib import Path

import yaml


def load_yaml(path: Path) -> dict:
    try:
        return yaml.safe_load(path.read_text())
    except yaml.YAMLError as exc:  # pragma: no cover - runtime validation
        raise ValueError(f"Failed to parse YAML file {path}: {exc}") from exc


def _register_secret(secrets: set[str], raw_value: str | None) -> None:
    if not raw_value:
        return

    text = str(raw_value)
    if text:
        secrets.add(text)
        for line in text.splitlines():
            stripped = line.strip()
            if stripped:
                secrets.add(stripped)


def gather_secret_values(service: dict) -> set[str]:
    secrets: set[str] = set()
    secret_block = service.get("secrets", {})

    def _collect_candidates(item: dict) -> set[str]:
        candidates: set[str] = set()
        for field in ("value", "content"):
            value = item.get(field)
            if value:
                candidates.add(str(value))
        return candidates

    for item in secret_block.get("env", []) or []:
<<<<<<< HEAD
        _register_secret(secrets, item.get("value"))

    for item in secret_block.get("files", []) or []:
        _register_secret(secrets, item.get("value"))
        _register_secret(secrets, item.get("content"))
=======
        secrets.update(_collect_candidates(item))

    for item in secret_block.get("files", []) or []:

        for field in ("value", "content"):
            value = item.get(field)
            if value:
                secrets.add(str(value))

>>>>>>> 870d10e8

    return secrets


def _extract_quadlet_entries(content: str) -> tuple[set[str], set[str]]:
    entries: set[str] = set()
    paths: set[str] = set()

    for line in content.splitlines():
        key, _, value = line.partition("=")
        if not value:
            continue
        key = key.strip()
        value = value.strip()
        if key in {"Environment", "EnvironmentFile", "Volume"}:
            if value:
                entries.add(value)
        if key in {"EnvironmentFile", "Volume"}:
            host_path, _, _ = value.partition(":")
            host_path = host_path.strip()
            if host_path:
                paths.add(host_path)

    return entries, paths


def check_manifest(manifest_path: Path, secrets: set[str]) -> list[str]:
    content = manifest_path.read_text()
    found: set[str] = set()

    for secret in secrets:
        if secret and secret in content:
            found.add(secret)

    if "[Container]" in content and "[Service]" in content:
        entries, paths = _extract_quadlet_entries(content)
        for candidate in entries.union(paths):
            for secret in secrets:
                if secret and secret in candidate:
                    found.add(secret)

    return sorted(found)


def build_parser() -> argparse.ArgumentParser:
    parser = argparse.ArgumentParser(
        description="Ensure rendered manifests do not contain inline secrets"
    )
    parser.add_argument(
        "service_definition",
        type=Path,
        help="Service definition file used during rendering",
    )
    parser.add_argument(
        "manifest", nargs="+", type=Path, help="Manifest files to inspect"
    )
    return parser


def main() -> int:
    parser = build_parser()
    args = parser.parse_args()

    try:
        service = load_yaml(args.service_definition)
    except ValueError as exc:
        print(exc, file=sys.stderr)
        return 1

    secrets = gather_secret_values(service)
    if not secrets:
        return 0

    failures: list[str] = []
    for manifest in args.manifest:
        if not manifest.exists():
            print(f"Manifest not found: {manifest}", file=sys.stderr)
            return 1
        inlined = check_manifest(manifest, secrets)
        if inlined:
            failures.append(
                f"{manifest}: found inline secrets {', '.join(sorted(inlined))}"
            )

    if failures:
        for failure in failures:
            print(failure, file=sys.stderr)
        return 1

    return 0


if __name__ == "__main__":  # pragma: no cover - CLI entry point
    raise SystemExit(main())<|MERGE_RESOLUTION|>--- conflicted
+++ resolved
@@ -40,23 +40,12 @@
         return candidates
 
     for item in secret_block.get("env", []) or []:
-<<<<<<< HEAD
         _register_secret(secrets, item.get("value"))
 
     for item in secret_block.get("files", []) or []:
         _register_secret(secrets, item.get("value"))
         _register_secret(secrets, item.get("content"))
-=======
-        secrets.update(_collect_candidates(item))
 
-    for item in secret_block.get("files", []) or []:
-
-        for field in ("value", "content"):
-            value = item.get(field)
-            if value:
-                secrets.add(str(value))
-
->>>>>>> 870d10e8
 
     return secrets
 
