# Docker Compose Deployment Guide

Deploy services using Docker Compose with secret-aware environment injection and Compose v2 tooling.

## What's new

- Secrets defined in the service contract travel via the Compose CLI environment so sensitive values never touch disk.
- File-based secrets render into `secrets/` and are attached via Compose `secrets` blocks.
- `community.docker.docker_compose_v2` drives deployments to align with the modern Docker CLI plugin.
- Health probes come directly from `health.cmd` ensuring parity with other runtimes.
- Host bind mounts are first-class: specify `service_volumes.host_path` to keep container filesystems disposable while state persists on the host.
- Ephemeral tmpfs mounts defined under `mounts.ephemeral_mounts` render via Compose `tmpfs` entries so only declared paths remain writable.
- Containers default to running as UID/GID `65532`, drop all capabilities, run as read-only, enforce `no-new-privileges`, and attach the Docker `apparmor=docker-default` profile. Override with `service_security` when a workload needs explicit grants or to supply a different AppArmor profile.

## Prerequisites

```bash
sudo apt install docker.io docker-compose-plugin
ansible-galaxy collection install community.docker
```

Verify the plugin version:

```bash
docker compose version
```

## Template highlights

`templates/docker.yml.j2` renders a service similar to the bundled sample:

```yaml
services:
  sample-service:
    image: docker.io/library/nginx@sha256:2ed85f18cb2c6b49e191bcb6bf12c0c07d63f3937a05d9f5234170d4f8df5c94
    container_name: sample-service
    restart: unless-stopped
    user: 65532:65532
    read_only: true
    cap_drop:
      - ALL
    security_opt:
      - no-new-privileges:true
<<<<<<< HEAD
=======
      - apparmor=docker-default
    env_file:
      - ./sample-service.env
>>>>>>> d9c64426
    environment:
      APP_MODE: production
      APP_FEATURE_FLAG: "true"
      SHMA_SECRETS_ROTATION: "2024-01-01T00:00:00Z"
      SAMPLE_SERVICE_TOKEN: ${SAMPLE_SERVICE_TOKEN}
    volumes:
      - /srv/sample-service/config:/etc/sample-service
    tmpfs:
      - "/run/sample-service:size=64Mi,mode=0755"
      - "/tmp/sample-service:size=64Mi"
    ports:
      - "192.0.2.50:8080:8080"
    networks:
      - app-network
    healthcheck:
      test: ["/bin/sh", "-c", "exit 0"]
      interval: 10s
      timeout: 5s
      retries: 3
    secrets:
      - source: tls-cert
        target: /etc/sample-service/certs/tls.crt
        mode: '0400'
secrets:
  tls-cert:
    file: ./secrets/tls-cert

networks:
  app-network:
    driver: bridge
```

## Contract inputs

- `secrets.env` entries become environment variables supplied directly to the Compose CLI; values stay in-memory during deployment.
- `secrets.files` entries create files in `secrets/<name>` and populate the Compose `secrets` map.
- `secrets.shred_after_apply` defaults to `true`, removing rendered secrets after deployment unless you explicitly opt out.
- `secrets.rotation_timestamp` (optional) forces Compose to recreate containers whenever you bump the value—use it to rotate credentials without editing unrelated settings.
- `service_ports` control host bindings; publish only the ports you intend to expose.
- `service_volumes.host_path` mounts host directories directly, which keeps containers ephemeral while the data persists on the host. Omit the key to fall back to managed named volumes.
- `mounts.persistent_volumes` names directories that require backups, while `mounts.ephemeral_mounts` defines tmpfs-backed paths for runtimes that support them.
- `service_security` customises the default non-root, read-only security posture when a workload needs explicit relaxations.
- `service_image` values should be pinned by digest; promote a new digest only after it passes your CI scanning gates.
- `service_resources.connections_per_second` propagates to a `CONNECTIONS_PER_SECOND` environment variable so nginx/envoy
  sidecars can enforce per-pod limits in front of the workload.

## Validating the render

After running `ansible-playbook tests/render.yml -e runtime=docker`, verify the manifest:

```bash
docker compose -f /tmp/ansible-runtime/sample-service/docker.yml config
```

## Deployment with Ansible

`roles/common/apply_runtime/tasks/docker.yml`:

1. Prepares the optional `secrets/` directory for file-based secrets.
2. Invokes `community.docker.docker_compose_v2` with `pull: always`, injecting secret environment variables through Ansible's `environment` parameter.
3. Shreds rendered secrets by default; set `secrets.shred_after_apply: false` for workloads that must retain them on disk.
4. Sets `service_ip` for the unified health gate.
5. Recreates containers automatically whenever `secrets.rotation_timestamp` changes.

Use the shared health command to run a post-deploy verification:

```bash
ansible-playbook playbooks/deploy-sample.yml -e runtime=docker -e "health.cmd=['/bin/sh','-c','exit 0']"
```<|MERGE_RESOLUTION|>--- conflicted
+++ resolved
@@ -41,12 +41,10 @@
       - ALL
     security_opt:
       - no-new-privileges:true
-<<<<<<< HEAD
-=======
       - apparmor=docker-default
     env_file:
       - ./sample-service.env
->>>>>>> d9c64426
+
     environment:
       APP_MODE: production
       APP_FEATURE_FLAG: "true"
