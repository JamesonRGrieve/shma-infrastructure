# Self-Hosted Infrastructure Framework

A runtime-agnostic infrastructure-as-code framework for deploying self-hosted applications across **Proxmox LXC**, **Docker Compose**, **Podman Quadlets**, **Kubernetes**, and **bare-metal systemd** from a single service contract.

## Key Features

- **Write Once, Deploy Anywhere** – render the same service definition into runtime-specific manifests and unit files.
- **Portable Secrets Handling** – ship environment and file-based secrets with runtime-appropriate permissions, optionally shredding rendered material after adapters finish.
- **Declarative Service Exports** – advertise connection details (for example URLs, ports, or credentials) through `exports.env` so downstream apps can consume them without service-specific wiring in this repository.
- **Unified Health Contract** – a single `health.cmd` drives Compose healthchecks, Quadlet probes, Kubernetes readiness/liveness probes, and a post-deploy gate.
- **Continuous Validation** – GitHub Actions lint Ansible/YAML, render every runtime, and verify the generated artifacts with the runtime CLIs.

## Quick Start

### Install toolchain

```bash
python -m pip install --requirement requirements.txt
ansible-galaxy collection install -r ci/collections-stable.yml
pre-commit install
```

### Render a runtime locally

```bash
ansible-playbook tests/render.yml -e runtime=docker -e @tests/sample_service.yml
```

The rendered manifest is written to `/tmp/ansible-runtime/<service_id>/<runtime>.yml` and can be validated with the same commands used in CI (for example `docker compose -f … config`).

## Compatibility Matrix

| Component | Tested versions | Notes |
| --- | --- | --- |
| Python | 3.11.x | Provisioned via `actions/setup-python` and verified during CI. |
| Ansible | Ansible 9.5.1 (core 2.16.x) | Locked in `requirements.txt` and exercised across every adapter lane. |
| Kubernetes CLI | kubectl v1.29.3 (stable lane), v1.31.1 (latest lane) | Both versions render and validate manifests in the matrix build. |
| kind | v0.22.0 | Used for server-side Kubernetes validation. |

## Runtime Guides

- [Proxmox LXC](proxmox.md)
- [Docker Compose](docker.md)
- [Podman Quadlet](podman.md)
- [Kubernetes](kubernetes.md)
- [Bare-Metal systemd](baremetal.md)
- [Network Edge Automation](edge.md)

## Operations Guides

- [Backup strategy](backup.md)
- [Troubleshooting](troubleshooting.md)

## Service Contract Essentials

Every service definition must provide identifiers, runtime templates, health checks, mounts, and exports. A minimal example using the bundled `sample_service.yml` looks like:

```yaml
service_id: sample-service
runtime_templates:
  docker: templates/docker.yml.j2
  podman: templates/podman.yml.j2
  proxmox: templates/proxmox.yml.j2
  kubernetes: templates/kubernetes.yml.j2
  baremetal: templates/baremetal.yml.j2

service_volumes:
  - name: config
    host_path: /srv/sample-service/config
    host_path_type: DirectoryOrCreate
    target: /etc/sample-service

mounts:
  persistent_volumes:
    - name: config
      path: /etc/sample-service
  ephemeral_mounts:
    - name: runtime-run
      path: /run/sample-service
      apply_to: [docker, podman, kubernetes, proxmox, baremetal]
      medium: Memory

exports:
  env:
    - name: SAMPLE_SERVICE_URL
      value: https://sample-service.internal
      description: Base URL consumers should call.

secrets:
  shred_after_apply: true
  env:
    - name: SAMPLE_SERVICE_TOKEN
      value: "{{ sample_service_token }}"
  files:
    - name: tls-cert
      target: /etc/sample-service/certs/tls.crt
      value: "{{ sample_service_tls_cert }}"
```

<<<<<<< HEAD
> **Note:** Always declare host mounts with `service_volumes` (plural). The legacy `service_volume` key is deprecated and retained only for backward compatibility with older inventories.

Downstream applications consume these exports by resolving them through a dependency registry shared between repositories. Provide the registry as a list of known dependencies either inline (`dependency_registry`) or via `dependency_registry_file`:
=======
Downstream applications consume these exports by resolving them through a dependency registry shared between repositories. Provide the registry as a structured map of dependencies either inline (`dependency_registry`) or via `dependency_registry_file`:
>>>>>>> 66a2deb9

```yaml
# dependency-registry.yml
dependencies:
  sample-service:
    version: "1.27.0"
    exports:
      env:
        - name: SAMPLE_SERVICE_URL
          value: https://sample-service.internal
    requires:
      - name: shared-cache
        version: "2024.05"
  shared-cache:
    exports:
      env:
        - name: SHARED_CACHE_URL
          value: redis://shared-cache.internal:6379
```

A dependent service can then declare its expectations and map resolved values (for example through a `dependency_exports` variable populated from the registry and exported environment files):

```yaml
requires:
  - name: sample-service
    version: "1.27.0"

service_env:
  - name: UPSTREAM_URL
    value: "{{ dependency_exports['sample-service'].SAMPLE_SERVICE_URL }}"

The `requires` entries can also include an `exports_hash` if downstream services need
to assert exact contract signatures instead of semantic versions.
```

The registry keeps validation decoupled from the Ansible inventory while ensuring every declared dependency is fulfilled by an exported contract.

## Additional Options

- `quadlet_scope` – set to `system` (default) or `user` to control where Quadlet units are installed. When using `quadlet_scope: user`, make sure lingering is enabled for the target user or user services are explicitly started at boot.
- `quadlet_auto_update` – defaults to `none` so Quadlet units do not pull image updates behind your back. Promote new digests intentionally or override per-service when a signed registry orchestrates rollouts.
- `service_volumes.host_path` – bind-mounts host directories into containers across Compose, Quadlet, and Kubernetes. Pair with `host_path_type` (default `DirectoryOrCreate`) to choose the Kubernetes `hostPath` strategy.
- `mounts.persistent_volumes` – declare directories that persist across restarts and inform backup tooling.
- `mounts.ephemeral_mounts` – enumerate tmpfs-backed paths for each runtime so only the declared directories remain writable.
- `secrets.shred_after_apply` – defaults to `true` so rendered secret files and env files are shredded once adapters finish. Override with `false` only when persistent copies are required.
- `service_security` – tune the default non-root, read-only container posture when a workload needs additional capabilities.
- `hardening_enable_cockpit` – opt-in toggle that installs Cockpit, binds it to `hardening_cockpit_listen_address` (defaults to `127.0.0.1`), and optionally opens UFW 9090 to the addresses listed in `hardening_cockpit_allowed_sources`.
- `hardening_cockpit_passwordless_sudo` – defaults to `false`. Enable only if Cockpit must issue privileged commands without prompting.
- `hardening_enable_ipv6` – defaults to `true`, keeping dual-stack networks intact. Disable only when upstream networking prohibits IPv6 entirely.
- `system_hardening_allowed_ports` – list of `port/protocol` entries (for example `443/tcp`) that should stay reachable after the
  firewall defaults to a deny-first policy.
- `edge_ingress_contracts` – list of ingress exports the edge roles consume. Pair with one or more `edge_proxy_*`, `edge_opnsense*`, or `edge_pfsense*` roles to automate reverse proxies (Traefik, HAProxy, Nginx, Caddy) and firewall integrations (HAProxy and Squid).

## Continuous Integration

`.github/workflows/ci.yml` performs the following on every push and pull request:

1. Lints and policy checks via `pre-commit`, `yamllint`, `ansible-lint`, `conftest`, `gitleaks`, and `actionlint`.
2. Validates the service schema and the curated sample definitions.
3. Renders each runtime for every sample service and verifies the generated artifacts with the runtime CLIs, including Compose, Quadlet, Kubernetes (client and server dry-runs), and Proxmox schema validation.
4. Runs security gates such as Trivy vulnerability scanning and cosign availability checks.

Enable branch protection on `main` (require pull requests, forbid bypass, and enforce the CI workflow) to keep the pipeline authoritative.

Use the same steps locally before submitting changes to keep CI green.<|MERGE_RESOLUTION|>--- conflicted
+++ resolved
@@ -97,13 +97,10 @@
       value: "{{ sample_service_tls_cert }}"
 ```
 
-<<<<<<< HEAD
 > **Note:** Always declare host mounts with `service_volumes` (plural). The legacy `service_volume` key is deprecated and retained only for backward compatibility with older inventories.
 
 Downstream applications consume these exports by resolving them through a dependency registry shared between repositories. Provide the registry as a list of known dependencies either inline (`dependency_registry`) or via `dependency_registry_file`:
-=======
-Downstream applications consume these exports by resolving them through a dependency registry shared between repositories. Provide the registry as a structured map of dependencies either inline (`dependency_registry`) or via `dependency_registry_file`:
->>>>>>> 66a2deb9
+
 
 ```yaml
 # dependency-registry.yml
