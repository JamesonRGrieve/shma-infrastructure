---
- name: Load LXC configuration
  set_fact:
    lxc_config: "{{ lookup('file', runtime_config_path) | from_yaml }}"

- name: Ensure container_ip is defined
  assert:
    that:
      - lxc_config.container_ip is defined
      - lxc_config.container_ip | length > 0
    fail_msg: "Rendered Proxmox configuration must define container_ip"

  - name: Validate Proxmox API token configuration
    assert:
      that:
        - proxmox_api_token_id is defined
        - proxmox_api_token_id | length > 0
        - proxmox_api_token_secret is defined
        - proxmox_api_token_secret | length > 0
        - proxmox_api_host is defined
        - proxmox_api_host | length > 0
        - proxmox_node is defined
        - proxmox_node | length > 0
      fail_msg: "Proxmox API token credentials (id/secret) and target node must be defined"

  - name: Set Proxmox API connection parameters
    set_fact:
      proxmox_api_scheme: "{{ proxmox_api_use_https | default(true) | ternary('https', 'http') }}"
      proxmox_api_port: {{ proxmox_api_port | default(8006) }}
      proxmox_validate_certs: {{ proxmox_validate_certs | default(true) }}

  - name: Validate Proxmox API credentials
    ansible.builtin.uri:
      url: "{{ proxmox_api_scheme }}://{{ proxmox_api_host }}:{{ proxmox_api_port }}/api2/json/nodes"
      method: GET
      headers:
        Authorization: "PVEAPIToken={{ proxmox_api_token_id }}={{ proxmox_api_token_secret }}"
      validate_certs: {{ proxmox_validate_certs }}
      status_code: [200]
      timeout: {{ proxmox_api_timeout | default(30) }}
    register: proxmox_api_validation
    failed_when: proxmox_api_validation.status != 200
    no_log: "{{ proxmox_hide_sensitive | default(true) }}"

  - name: Set container IP facts
    set_fact:
      container_ip: "{{ lxc_config.container_ip }}"
      service_ip: "{{ lxc_config.container_ip }}"

  - name: Provision Proxmox container
    block:
      - name: Create LXC container
        community.general.proxmox:
          vmid: "{{ lxc_config.container.vmid }}"
          hostname: "{{ lxc_config.container.hostname }}"
          node: "{{ proxmox_node }}"
          api_token_id: "{{ proxmox_api_token_id }}"
          api_token_secret: "{{ proxmox_api_token_secret }}"
          api_host: "{{ proxmox_api_host }}"
          ostemplate: "{{ lxc_config.container.ostemplate }}"
          disk: "{{ lxc_config.container.disk }}"
          cores: "{{ lxc_config.container.cores }}"
          memory: "{{ lxc_config.container.memory }}"
          swap: "{{ lxc_config.container.swap }}"
          netif: "{{ lxc_config.container.netif }}"
          onboot: "{{ lxc_config.container.onboot }}"
          unprivileged: "{{ lxc_config.container.unprivileged }}"
          features: "{{ lxc_config.container.features | default(omit, true) }}"
          state: present
        no_log: "{{ proxmox_hide_sensitive | default(true) }}"

      - name: Start container
        community.general.proxmox:
          vmid: "{{ lxc_config.container.vmid }}"
          node: "{{ proxmox_node }}"
          api_token_id: "{{ proxmox_api_token_id }}"
          api_token_secret: "{{ proxmox_api_token_secret }}"
          api_host: "{{ proxmox_api_host }}"
          state: started
        no_log: "{{ proxmox_hide_sensitive | default(true) }}"
    rescue:
      - name: Attempt to remove failed LXC container
        community.general.proxmox:
          vmid: "{{ lxc_config.container.vmid }}"
          node: "{{ proxmox_node }}"
          api_token_id: "{{ proxmox_api_token_id }}"
          api_token_secret: "{{ proxmox_api_token_secret }}"
          api_host: "{{ proxmox_api_host }}"
          state: absent
          force: true
        register: proxmox_cleanup
        failed_when: false
        no_log: "{{ proxmox_hide_sensitive | default(true) }}"

<<<<<<< HEAD
- name: Configure container firewall
  when: lxc_config.container.firewall is defined and lxc_config.container.firewall
  vars:
    proxmox_api_base_url: "https://{{ proxmox_api_host }}:8006/api2/json"
    proxmox_api_headers:
      Authorization: "PVEAPIToken={{ proxmox_api_token_id }}={{ proxmox_api_token_secret }}"
    proxmox_firewall_config: {{ lxc_config.container.firewall }}
    proxmox_firewall_options_payload: {{ proxmox_firewall_config | proxmox_firewall_options }}
    proxmox_firewall_rule_payloads: {{ proxmox_firewall_config | proxmox_firewall_rules }}
    proxmox_api_validate_certs: {{ proxmox_validate_certs | default(false) }}
  block:
    - name: Update container firewall defaults
      ansible.builtin.uri:
        url: "{{ proxmox_api_base_url }}/nodes/{{ proxmox_node }}/lxc/{{ lxc_config.container.vmid }}/firewall/options"
        method: PUT
        headers: {{ proxmox_api_headers }}
        body_format: form-urlencoded
        body: {{ proxmox_firewall_options_payload }}
        validate_certs: {{ proxmox_api_validate_certs }}
      when: proxmox_firewall_options_payload | length > 0

    - name: Fetch existing container firewall rules
      ansible.builtin.uri:
        url: "{{ proxmox_api_base_url }}/nodes/{{ proxmox_node }}/lxc/{{ lxc_config.container.vmid }}/firewall/rules"
        method: GET
        headers: {{ proxmox_api_headers }}
        validate_certs: {{ proxmox_api_validate_certs }}
      register: proxmox_firewall_existing
      when: proxmox_firewall_config.rules is defined

    - name: Remove existing container firewall rules
      ansible.builtin.uri:
        url: "{{ proxmox_api_base_url }}/nodes/{{ proxmox_node }}/lxc/{{ lxc_config.container.vmid }}/firewall/rules/{{ item.pos }}"
        method: DELETE
        headers: {{ proxmox_api_headers }}
        validate_certs: {{ proxmox_api_validate_certs }}
      loop: "{{ proxmox_firewall_existing.json.data | default([]) | sort(attribute='pos', reverse=true) }}"
      loop_control:
        label: "{{ item.pos }}"
      when:
        - proxmox_firewall_config.rules is defined
        - proxmox_firewall_existing.json.data is defined
        - proxmox_firewall_existing.json.data | length > 0

    - name: Apply container firewall rules
      ansible.builtin.uri:
        url: "{{ proxmox_api_base_url }}/nodes/{{ proxmox_node }}/lxc/{{ lxc_config.container.vmid }}/firewall/rules"
        method: POST
        headers: {{ proxmox_api_headers }}
        body_format: form-urlencoded
        body: {{ item }}
        validate_certs: {{ proxmox_api_validate_certs }}
      loop: "{{ proxmox_firewall_rule_payloads }}"
      loop_control:
        label: "{{ item.comment | default(item.type | default('rule')) }}"
      when: proxmox_firewall_rule_payloads | length > 0

- name: Start container
  community.general.proxmox:
    vmid: "{{ lxc_config.container.vmid }}"
    node: "{{ proxmox_node }}"
    api_token_id: "{{ proxmox_api_token_id }}"
    api_token_secret: "{{ proxmox_api_token_secret }}"
    api_host: "{{ proxmox_api_host }}"
    state: started
=======
      - name: Fail provisioning after cleanup attempt
        fail:
          msg: |
            Proxmox container provisioning failed and a cleanup was attempted.
            Cleanup result: {{ proxmox_cleanup | default({}) }}
>>>>>>> 16860421

- name: Wait for container SSH
  wait_for:
    host: "{{ container_ip }}"
    port: 22
    timeout: 120

- name: Install packages in container
  delegate_to: "{{ container_ip }}"
  become: true
  apt:
    name: "{{ lxc_config.setup.packages | default([]) }}"
    state: present
    update_cache: yes
  environment:
    DEBIAN_FRONTEND: noninteractive
  when: lxc_config.setup.packages is defined and lxc_config.setup.packages | length > 0

- name: Ensure configuration directories exist
  delegate_to: "{{ container_ip }}"
  become: true
  file:
    path: "{{ (item.path | regex_replace('/[^/]+$', '')) | default('/') }}"
    state: directory
    mode: "{{ item.dir_mode | default('0755') }}"
  loop: "{{ lxc_config.setup.config | default([]) }}"
  when:
    - lxc_config.setup.config is defined
    - item.path is defined
    - item.path | length > 1
    - item.path is string
    - item.path.startswith('/')

- name: Write config files
  delegate_to: "{{ container_ip }}"
  become: true
  copy:
    content: "{{ item.content }}"
    dest: "{{ item.path }}"
    mode: "{{ item.mode | default('0644') }}"
  loop: "{{ lxc_config.setup.config | default([]) }}"

- name: Enable and start services
  delegate_to: "{{ container_ip }}"
  become: true
  systemd:
    name: "{{ item.name }}"
    enabled: "{{ item.enabled | default(true) }}"
    state: "{{ item.state | default('started') }}"
    daemon_reload: true
  loop: "{{ lxc_config.setup.services | default([]) }}"

- name: Run additional setup commands
  delegate_to: "{{ container_ip }}"
  become: true
  command: "{{ item }}"
  loop: "{{ lxc_config.setup.commands | default([]) }}"
  when: lxc_config.setup.commands is defined and lxc_config.setup.commands | length > 0<|MERGE_RESOLUTION|>--- conflicted
+++ resolved
@@ -92,7 +92,6 @@
         failed_when: false
         no_log: "{{ proxmox_hide_sensitive | default(true) }}"
 
-<<<<<<< HEAD
 - name: Configure container firewall
   when: lxc_config.container.firewall is defined and lxc_config.container.firewall
   vars:
@@ -158,13 +157,6 @@
     api_token_secret: "{{ proxmox_api_token_secret }}"
     api_host: "{{ proxmox_api_host }}"
     state: started
-=======
-      - name: Fail provisioning after cleanup attempt
-        fail:
-          msg: |
-            Proxmox container provisioning failed and a cleanup was attempted.
-            Cleanup result: {{ proxmox_cleanup | default({}) }}
->>>>>>> 16860421
 
 - name: Wait for container SSH
   wait_for:
