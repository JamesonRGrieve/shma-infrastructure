--- conflicted
+++ resolved
@@ -3,11 +3,6 @@
   set_fact:
     effective_service_unit_name: "{{ service_unit_name | default(service_id) }}"
 
-<<<<<<< HEAD
-- name: Ensure service IP facts
-  ansible.builtin.include_tasks:
-    file: set_service_ip.yml
-=======
 - name: Ensure systemd is the service manager
   assert:
     that:
@@ -16,10 +11,10 @@
     fail_msg: "The target host does not use systemd as the service manager."
     success_msg: "Systemd detected as the service manager."
 
-- name: Set service IP facts
-  set_fact:
-    service_ip: "{{ service_ip | default(ansible_default_ipv4.address) }}"
->>>>>>> 4eb76c20
+- name: Ensure service IP facts
+  ansible.builtin.include_tasks:
+    file: set_service_ip.yml
+
 
 - name: Install service packages
   become: true
