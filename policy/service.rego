package shma.service

deny[msg] {
  image := input.service_image
<<<<<<< HEAD
  not image_digest_pinned(image)
  msg := sprintf("service_image %q must be pinned by immutable digest", [image])
}

image_digest_pinned(image) {
  contains(image, "@sha256:")
=======
  not contains(image, "@sha256:")
  msg := sprintf("service_image %q must include an immutable @sha256 digest", [image])
>>>>>>> 55f21b58
}

# Ensure LXC features are gated behind needs_container_runtime.
deny[msg] {
  input.needs_container_runtime != true
  input.service_container.features
  msg := "service_container.features requires needs_container_runtime to be true"
}

# Secrets require a namespace to ensure scoped K8s resources.
deny[msg] {
  input.secrets
  (count(input.secrets.env) > 0 or count(input.secrets.files) > 0)
  not input.service_namespace
  msg := "service_namespace must be defined when secrets are present"
}

# Enforce basic complexity requirements for inline secret values.
deny[msg] {
  secret := input.secrets.env[_]
  value := secret.value
  not secret_complex(value)
  msg := sprintf(
    "secret %q must be at least 16 characters and include multiple character classes",
    [secret.name],
  )
}

secret_complex(value) {
  secret_length_ok(value)
  count(secret_character_classes(value)) >= 2
}

secret_length_ok(value) {
  re_match("^.{16,}$", value)
}

secret_character_classes(value)[class] {
  re_match("[a-z]", value)
  class := "lower"
}

secret_character_classes(value)[class] {
  re_match("[A-Z]", value)
  class := "upper"
}

secret_character_classes(value)[class] {
  re_match("[0-9]", value)
  class := "digit"
}

secret_character_classes(value)[class] {
  re_match("[^A-Za-z0-9]", value)
  class := "special"
}

# Resource requests must stay within supported bounds.
deny[msg] {
  memory := input.service_resources.memory_mb
  not within_range(memory, 64, 65536)
  msg := sprintf("service_resources.memory_mb %d must be between 64 and 65536", [memory])
}

deny[msg] {
  cpu := input.service_resources.cpu_cores
  not within_range(cpu, 0.1, 64)
  msg := sprintf("service_resources.cpu_cores %v must be between 0.1 and 64", [cpu])
}

within_range(value, min, max) {
  value >= min
  value <= max
}

# Disallow privileged host port exposure.
deny[msg] {
  port := input.service_ports[_]
  port.published < 1024
  msg := sprintf("service port %v publishes privileged host port %v", [port.target, port.published])
}

deny[msg] {
  port := input.service_ports[_]
  port.host_ip
  port.host_ip == "0.0.0.0"
  msg := sprintf("service port %v exposes 0.0.0.0; use a specific host_ip", [port.target])
}

# Prevent implicit port exposure when no service_ports declared.
deny[msg] {
  not service_ports_defined
  services := object.get(input, "services", [])
  service := services[_]
  ports := object.get(service, "ports", [])
  count(ports) > 0
  msg := "services[*].ports requires service_ports to be defined"
}

service_ports_defined {
  ports := object.get(input, "service_ports", [])
  count(ports) > 0
}

# Ensure hostPath style mounts are only used intentionally.
deny[msg] {
  volume := input.service_volumes[_]
  volume.host_path_type
  not volume.host_path
  msg := sprintf("service volume %q sets host_path_type without host_path", [volume.name])
}

deny[msg] {
  volume := input.service_volumes[_]
  path := volume.host_path
  path != null
  not startswith(path, "/")
  msg := sprintf("service volume %q host_path %q must be an absolute path", [volume.name, path])
}<|MERGE_RESOLUTION|>--- conflicted
+++ resolved
@@ -2,17 +2,14 @@
 
 deny[msg] {
   image := input.service_image
-<<<<<<< HEAD
+
   not image_digest_pinned(image)
   msg := sprintf("service_image %q must be pinned by immutable digest", [image])
 }
 
 image_digest_pinned(image) {
   contains(image, "@sha256:")
-=======
-  not contains(image, "@sha256:")
-  msg := sprintf("service_image %q must include an immutable @sha256 digest", [image])
->>>>>>> 55f21b58
+
 }
 
 # Ensure LXC features are gated behind needs_container_runtime.
