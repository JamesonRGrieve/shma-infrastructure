--- conflicted
+++ resolved
@@ -40,14 +40,11 @@
 {% set ports = service_ports | default([]) %}
 {% set volumes = service_volumes | default([]) %}
 {% set inline_env = service_env | default([]) %}
-<<<<<<< HEAD
 {% set inline_env_names = inline_env | map(attribute='name') | list %}
-=======
 {% set resources = service_resources | default({}) %}
 {% if resources.connections_per_second is defined %}
   {% set inline_env = inline_env + [{'name': 'CONNECTIONS_PER_SECOND', 'value': resources.connections_per_second | string}] %}
 {% endif %}
->>>>>>> d9c64426
 {% set auto_update_mode = quadlet_auto_update | default('none') %}
 [Unit]
 Description={{ service_unit_description | default('Managed container for ' ~ (service_name | default(service_id))) }}
