--- conflicted
+++ resolved
@@ -33,7 +33,6 @@
 {% set allowed_lxc_features = ['nesting', 'keyctl', 'fuse', 'mount'] %}
 {% set feature_ns = namespace(value=None) %}
 {% if container.features is defined %}
-<<<<<<< HEAD
   {% set raw_features = [] %}
   {% if container.features is string %}
     {% set raw_features = (container.features | string) | split(',') %}
@@ -76,10 +75,6 @@
   {% endif %}
   {% if validated.items %}
     {% set feature_ns.value = validated.items | join(',') %}
-=======
-  {% if container.features %}
-    {% set feature_ns.value = container.features | join(',') %}
->>>>>>> eeed7f09
   {% else %}
     {% set feature_ns.value = '' %}
   {% endif %}
