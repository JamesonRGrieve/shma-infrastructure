--- conflicted
+++ resolved
@@ -52,13 +52,10 @@
     net0: "name={{ container.interface | default('eth0') }},bridge={{ container.bridge | default('vmbr0') }},ip={{ service_ip }}/{{ container.cidr | default(24) }}{% if container.gateway is defined %},gw={{ container.gateway }}{% elif service_gateway is defined %},gw={{ service_gateway }}{% endif %}"
   onboot: {{ container.onboot | default('yes') }}
   unprivileged: {{ container.unprivileged | default('yes') }}
-<<<<<<< HEAD
-{% if needs_container_runtime | default(true) %}
-  features: "{{ container.features | default('nesting=1,keyctl=1') }}"
-=======
+
+
 {% if feature_ns.value %}
   features: "{{ feature_ns.value }}"
->>>>>>> 8f34fc4e
 {% endif %}
 
 setup:
